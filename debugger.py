#!/bin/bash -

# If you have PyPy 1.6+ in a directory called pypy alongside pox.py, we
# use it.
# Otherwise, we try to use a Python interpreter called python2.7, which
# is a good idea if you're using Python from MacPorts, for example.
# We fall back to just "python" and hope that works.

''''echo -n
export OPT="-O"
export FLG=""
if [[ "$(basename $0)" == "debug-pox.py" ]]; then
  export OPT=""
  export FLG="--debug"
fi

if [ -x pypy/bin/pypy ]; then
  exec pypy/bin/pypy $OPT "$0" $FLG "$@"
fi

if [ "$(type -P python2.7)" != "" ]; then
  exec python2.7 $OPT "$0" $FLG "$@"
fi
exec python $OPT "$0" $FLG "$@"
'''

from sts.debugger import FuzzTester
from sts.deferred_io import DeferredIOWorker
from sts.procutils import kill_procs, popen_filtered

import sts.topology_generator as default_topology
from pox.lib.ioworker.io_worker import RecocoIOLoop
<<<<<<< HEAD
from pox.lib.util import connect_socket_with_backoff
from debugger.experiment_config_lib import Controller
=======
from sts.experiment_config_lib import Controller
>>>>>>> ce841184
from pox.lib.recoco.recoco import Scheduler

import signal
import sys
import string
import subprocess
import time
import argparse
import logging
logging.basicConfig(level=logging.DEBUG)

# We use python as our DSL for specifying experiment configuration  
# The module can define the following functions:
#   controllers(command_line_args=[]) => returns a list of pox.sts.experiment_config_info.ControllerInfo objects
#   switches()                        => returns a list of pox.sts.experiment_config_info.Switch objects

description = """
Run a debugger experiment.
Example usage:

$ %s ./pox/pox.py --no-cli openflow.of_01 --address=__address__ --port=__port__
""" % (sys.argv[0])

parser = argparse.ArgumentParser(formatter_class=argparse.RawDescriptionHelpFormatter,
             description=description)
parser.add_argument("-n", "--non-interactive", help='run debugger non-interactively',
                    action="store_false", dest="interactive", default=True)

parser.add_argument("-D", "--delay", type=float, metavar="time",
                    default=0.1,
                    help="delay in seconds for non-interactive simulation steps")

parser.add_argument("-R", "--random-seed", type=float, metavar="rnd",
                    help="Seed for the pseduo random number generator", default=0.0)

parser.add_argument("-s", "--steps", type=int, metavar="nsteps",
                    help="number of steps to simulate", default=None)

parser.add_argument("-p", "--port", type=int, metavar="port",
                    help="base port to use for controllers", default=6633)

parser.add_argument("-f", "--fuzzer-params", default="fuzzer_params.cfg",
                    help="optional parameters for the fuzzer (e.g. fail rate)")

parser.add_argument("-t", "--trace-file", default=None,
                    help="optional dataplane trace file (see trace_generator.py)")

parser.add_argument("-N", "--num-switches", type=int, default=2,
                    help="number of switches to create in the network")

parser.add_argument("-c", "--config", help='optional experiment config file to load')
parser.add_argument('controller_args', metavar='controller arg', nargs=argparse.REMAINDER,
                   help='arguments to pass to the controller(s)')
#parser.disable_interspersed_args()
args = parser.parse_args()

if not args.controller_args:
    print >> sys.stderr, "Warning: no controller arguments given"

if args.config:
  config = __import__(args.config_file)
else:
  config = object()

boot_controllers = False

if hasattr(config, 'controllers'):
  boot_controllers = True
  controllers = config.controllers(args.controller_args)
else:
  controllers = [Controller(args.controller_args, port=args.port)]

child_processes = []
scheduler = None
def kill_children():
  global child_processes
  kill_procs(child_processes)

def kill_scheduler():
  if scheduler and not scheduler._hasQuit:
    sys.stderr.write("Stopping Recoco Scheduler...")
    scheduler.quit()
    sys.stderr.write(" OK\n")

def handle_int(signal, frame):
  print >> sys.stderr, "Caught signal %d, stopping sdndebug" % signal
  kill_children()
  kill_scheduler()
  sys.exit(0)

signal.signal(signal.SIGINT, handle_int)
signal.signal(signal.SIGTERM, handle_int)

try:
  # Boot the controllers
<<<<<<< HEAD
  if boot_controllers:
    for c in controllers:
      command_line_args = map(lambda(x): string.replace(x, "__port__", str(c.port)),
                          map(lambda(x): string.replace(x, "__address__", str(c.address)), c.cmdline))
      print command_line_args
      child = subprocess.Popen(command_line_args)
      child_processes.append(child)
=======
  for i, c in enumerate(controllers):
    command_line_args = map(lambda(x): string.replace(x, "__port__", str(c.port)),
                        map(lambda(x): string.replace(x, "__address__", str(c.address)), c.cmdline))
    print command_line_args
    child = popen_filtered("c%d" % i, command_line_args)
    child_processes.append(child)
>>>>>>> ce841184

  io_loop = RecocoIOLoop()
  
  scheduler = Scheduler(daemon=True, useEpoll=True)
  scheduler.schedule(io_loop)

  #if hasattr(config, 'switches'):
  #  switches = config.switches()
  #else:
  #  switches = []
  # HACK
  create_worker = lambda(socket): DeferredIOWorker(io_loop.create_worker_for_socket(socket), scheduler.callLater)

  # TODO: need a better way to choose FatTree vs. Mesh vs. whatever
  # Also, abusing the "num_switches" command line arg -> num_pods
  (panel,
   switch_impls,
   network_links,
   hosts,
   access_links) = default_topology.populate(controllers,
                                                      create_worker,
                                                      num_switches=args.num_switches)

  # For instrumenting the controller 
  control_socket = connect_socket_with_backoff('', 6634)

  # TODO: allow user to configure the fuzzer parameters, e.g. drop rate
  simulator = FuzzTester(fuzzer_params=args.fuzzer_params, interactive=args.interactive,
                        random_seed=args.random_seed, delay=args.delay,
<<<<<<< HEAD
                        dataplane_trace=args.trace_file, control_socket=control_socket)
  debugger.simulate(panel, switch_impls, network_links, hosts, access_links, steps=args.steps)
=======
                        dataplane_trace=args.trace_file)
  simulator.simulate(panel, switch_impls, network_links, hosts, access_links, steps=args.steps)
>>>>>>> ce841184
finally:
  kill_children()
  kill_scheduler()<|MERGE_RESOLUTION|>--- conflicted
+++ resolved
@@ -30,12 +30,8 @@
 
 import sts.topology_generator as default_topology
 from pox.lib.ioworker.io_worker import RecocoIOLoop
-<<<<<<< HEAD
 from pox.lib.util import connect_socket_with_backoff
 from debugger.experiment_config_lib import Controller
-=======
-from sts.experiment_config_lib import Controller
->>>>>>> ce841184
 from pox.lib.recoco.recoco import Scheduler
 
 import signal
@@ -131,7 +127,6 @@
 
 try:
   # Boot the controllers
-<<<<<<< HEAD
   if boot_controllers:
     for c in controllers:
       command_line_args = map(lambda(x): string.replace(x, "__port__", str(c.port)),
@@ -139,14 +134,6 @@
       print command_line_args
       child = subprocess.Popen(command_line_args)
       child_processes.append(child)
-=======
-  for i, c in enumerate(controllers):
-    command_line_args = map(lambda(x): string.replace(x, "__port__", str(c.port)),
-                        map(lambda(x): string.replace(x, "__address__", str(c.address)), c.cmdline))
-    print command_line_args
-    child = popen_filtered("c%d" % i, command_line_args)
-    child_processes.append(child)
->>>>>>> ce841184
 
   io_loop = RecocoIOLoop()
   
@@ -176,13 +163,8 @@
   # TODO: allow user to configure the fuzzer parameters, e.g. drop rate
   simulator = FuzzTester(fuzzer_params=args.fuzzer_params, interactive=args.interactive,
                         random_seed=args.random_seed, delay=args.delay,
-<<<<<<< HEAD
                         dataplane_trace=args.trace_file, control_socket=control_socket)
-  debugger.simulate(panel, switch_impls, network_links, hosts, access_links, steps=args.steps)
-=======
-                        dataplane_trace=args.trace_file)
   simulator.simulate(panel, switch_impls, network_links, hosts, access_links, steps=args.steps)
->>>>>>> ce841184
 finally:
   kill_children()
   kill_scheduler()