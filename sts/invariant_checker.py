--- conflicted
+++ resolved
@@ -14,7 +14,6 @@
 log = logging.getLogger("invariant_checker")
 
 class InvariantChecker(object):
-<<<<<<< HEAD
   def __init__(self, snapshotService):
     self.snapshotService = snapshotService
 
@@ -22,8 +21,6 @@
     self.snapshotService.fetchSnapshot(controller)
     return self.snapshotService.snapshot
 
-=======
->>>>>>> 277ec3c5
   # --------------------------------------------------------------#
   #                    Invariant checks                           #
   # --------------------------------------------------------------#
@@ -69,36 +66,10 @@
   @staticmethod
   def check_correspondence(simulation):
     ''' Return if there were any policy-violations '''
-<<<<<<< HEAD
-
-    controller_snapshot = None
-    for controller in simulation.controller_manager.controllers:
-      log.debug("Snapshotting controller %s...", controller)
-      ### TODO: Do something useful with multiple controllers
-      if controller_snapshot is not None:
-        log.warn("Warning: multiple controllers unsupported. " +
-             "Will only consider the snapshot of the /last/ controller for now")
-      controller_snapshot = self.fetch_controller_snapshot(controller)
-
-    ### if necessary, split this up. Take snapshot of controller nom(s)
-    ### and simulation state from the main thread while everything is paused
-    ### the fork of a side thread for HSA computation if necessary.
-
-    log.debug("Computing physical omega...")
-    physical_omega = self.compute_physical_omega(simulation.topology.live_switches,
-                                                 simulation.topology.live_links,
-                                                 simulation.topology.access_links)
-    log.debug("Computing controller omega...")
-    controller_omega = self.compute_controller_omega(controller_snapshot,
-                                                     simulation.topology.live_switches,
-                                                     simulation.topology.live_links,
-                                                     simulation.topology.access_links)
-    return self.infer_policy_violations(physical_omega, controller_omega)
-=======
     log.debug("Snapshotting controller...")
     diffs = []
     for controller in simulation.controller_manager.controllers:
-      controller_snapshot = controller.snapshot_service.fetchSnapshot()
+      controller_snapshot = controller.snapshot_service.fetchSnapshot(controller)
       log.debug("Computing physical omega...")
       physical_omega = InvariantChecker.compute_physical_omega(simulation.topology.live_switches,
                                                                simulation.topology.live_links,
@@ -111,7 +82,6 @@
       diff = InvariantChecker.infer_policy_violations(physical_omega, controller_omega)
       diffs.append(diff)
     return diffs
->>>>>>> 277ec3c5
 
   # --------------------------------------------------------------#
   #                    HSA utilities                              #
