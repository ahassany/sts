'''
Three control flow types for running the simulation forward.
  - Replayer: takes as input a `superlog` with causal dependencies, and
    iteratively prunes until the MCS has been found
  - Fuzzer: injects input events at random intervals, periodically checking
    for invariant violations
  - Interactive: presents an interactive prompt for injecting events and
    checking for invariants at the users' discretion
'''

import pox.openflow.libopenflow_01 as of
from invariant_checker import InvariantChecker
from topology import BufferedPatchPanel
from traffic_generator import TrafficGenerator
from sts.console import msg
from sts.event import EventDag
import log_processing.superlog_parser as superlog_parser

import os
import time
import sys
import threading
import random
import logging

log = logging.getLogger("control_flow")

class ControlFlow(object):
  ''' Superclass of ControlFlow types '''
  def __init__(self):
    self.invariant_checker = InvariantChecker()

  def simulate(self, simulation):
    ''' Move the simulation forward! Take the state of the system as a
    parameter'''
    pass

class Replayer(ControlFlow):
  '''
  Replay events from a `superlog` with causal dependencies, pruning as we go
  '''
  def __init__(self, superlog_path):
    ControlFlow.__init__(self)
    # The dag is codefied as a list, where each element has
    # a list of its dependents
    self.dag = EventDag(superlog_parser.parse_path(superlog_path))

  def increment_round(self):
    # TODO(cs): complete this method
    pass

  def simulate(self, simulation):
    self.simulation = simulation

    self.simulation.bootstrap()
    for event_watcher in self.dag.event_watchers():
      event_watcher.run(simulation)
      self.increment_round()
      # TODO(cs): check correspondence

class MCSFinder(Replayer):
  def simulate(self, simulation):
    # First, run through without pruning to verify that the violation exists
    Replayer.simulate(self, simulation)

    # Now start pruning
    mcs = []
    for pruned_event in self.dag.events():
      self.simulation.bootstrap()
      for event_watcher in self.dag.event_watchers(pruned_event):
        event_watcher.run(self.simulation)
        # TODO(cs): check correspondence
        self.increment_round()
    return mcs

class Fuzzer(ControlFlow):
  '''
  Injects input events at random intervals, periodically checking
  for invariant violations. (Not the proper use of the term `Fuzzer`)
  '''
  def __init__(self, fuzzer_params="config.fuzzer_params",
               check_interval=35, trace_interval=10, random_seed=0.0,
               delay=0.1, steps=None, input_logger=None):
    ControlFlow.__init__(self)

    self.check_interval = check_interval
    self.trace_interval = trace_interval
    # Make execution deterministic to allow the user to easily replay
    self.seed = random_seed
    self.random = random.Random(self.seed)
    self.traffic_generator = TrafficGenerator(self.random)

    self.delay = delay
    self.steps = steps
    self.params = object()
    self._load_fuzzer_params(fuzzer_params)
    self._input_logger = input_logger

    # Logical time (round #) for the simulation execution
    self.logical_time = 0

  def _log_input_event(self, **kws):
    if self._input_logger is not None:
      self._input_logger.log_input_event(**kws)

  def _load_fuzzer_params(self, fuzzer_params_path):
    try:
      self.params = __import__(fuzzer_params_path, globals(), locals(), ["*"])
    except:
      raise IOError("Could not find logging config file: %s" %
                    fuzzer_params_path)

  def simulate(self, simulation):
    """Precondition: simulation.patch_panel is a buffered patch panel"""
    self.simulation = simulation
    self.simulation.bootstrap()
    assert(isinstance(simulation.patch_panel, BufferedPatchPanel))
    self.loop()

  def loop(self):
    if self.steps:
      end_time = self.logical_time + self.steps
    else:
      end_time = sys.maxint

    try:
      while self.logical_time < end_time:
        self.logical_time += 1
        self.trigger_events()
        msg.event("Round %d completed." % self.logical_time)
        self.maybe_check_correspondence()
        self.maybe_inject_trace_event()
        time.sleep(self.delay)
    finally:
      if self._input_logger is not None:
        self._input_logger.close(self.simulation)

  def maybe_check_correspondence(self):
    if (self.logical_time % self.check_interval) == 0:
      # Time to run correspondence!
      # spawn a thread for running correspondence. Make sure the controller doesn't
      # think we've gone idle though: send OFP_ECHO_REQUESTS every few seconds
      # TODO(cs): this is a HACK
      def do_correspondence():
        any_policy_violations = self.invariant_checker\
                                    .check_correspondence(self.simulation)

        if any_policy_violations:
          msg.fail("There were policy-violations!")
        else:
          msg.interactive("No policy-violations!")
      thread = threading.Thread(target=do_correspondence)
      thread.start()
      while thread.isAlive():
        for switch in self.simulation.topology.live_switches:
          # connection -> deferred io worker -> io worker
          switch.send(of.ofp_echo_request().pack())
        thread.join(2.0)

  def maybe_inject_trace_event(self):
    if (self.simulation.dataplane_trace and
        (self.logical_time % self.trace_interval) == 0):
      dp_event = self.simulation.dataplane_trace.inject_trace_event()
      self._log_input_event(klass="TrafficInjection", dp_event=dp_event)

  def trigger_events(self):
    self.check_dataplane()
    self.check_controlplane()
    self.check_switch_crashes()
    self.check_timeouts()
    self.fuzz_traffic()
    self.check_controllers()

  def check_dataplane(self):
    ''' Decide whether to delay, drop, or deliver packets '''
    for dp_event in self.simulation.patch_panel.queued_dataplane_events:
      if self.random.random() < self.params.dataplane_delay_rate:
        self.simulation.delay_dp_event(dp_event)
      elif self.random.random() < self.params.dataplane_drop_rate:
        self.simulation.drop_dp_event(dp_event)
      elif self.simulation.topology.ok_to_send(dp_event):
        self.simulation.patch_panel.permit_dp_event(dp_event)

  def check_controlplane(self):
    ''' Decide whether to delay or deliver packets '''
    def check_deliver(connection, delay_function, permit_function):
      if self.random.random() < self.params.controlplane_delay_rate:
        delay_function(connection)
      else:
        permit_function(connection)

    # Check reads
    for connection in self.simulation.topology.cp_connections_with_pending_receives:
      check_deliver(connection, self.simulation.topology.delay_cp_receive,
                    self.simulation.topology.permit_cp_receive)

    # Check writes
    for connection in self.simulation.topology.cp_connections_with_pending_sends:
      check_deliver(connection, self.simulation.topology.delay_cp_send,
                    self.simulation.topology.permit_cp_send)

  def check_switch_crashes(self):
    ''' Decide whether to crash or restart switches, links and controllers '''
    def crash_switches():
      crashed_this_round = set()
      for software_switch in self.simulation.topology.live_switches:
        if self.random.random() < self.params.switch_failure_rate:
          crashed_this_round.add(software_switch)
          self.simulation.topology.crash_switch(software_switch)
          self._log_input_event(klass="SwitchFailure",dpid=software_switch.dpid)
      return crashed_this_round

    def restart_switches(crashed_this_round):
      for software_switch in self.simulation.topology.failed_switches:
        if software_switch in crashed_this_round:
          continue
        if self.random.random() < self.params.switch_recovery_rate:
          self.simulation.topology.recover_switch(software_switch)
          self._log_input_event(klass="SwitchRecovery",dpid=software_switch.dpid)

    def sever_links():
      # TODO(cs): model administratively down links? (OFPPC_PORT_DOWN)
      cut_this_round = set()
      for link in self.simulation.topology.live_links:
        if self.random.random() < self.params.link_failure_rate:
          cut_this_round.add(link)
          self.simulation.topology.sever_link(link)
          self._log_input_event(klass="LinkFailure",
                                start_dpid=link.start_software_switch.dpid,
                                start_port_no=link.start_software_switch.port.port_no,
                                end_dpid=link.end_software_switch.dpid,
                                end_port_no=link.end_software_switch.port.port_no)
      return cut_this_round

    def repair_links(cut_this_round):
      for link in self.simulation.topology.cut_links:
        if link in cut_this_round:
          continue
        if self.random.random() < self.params.link_recovery_rate:
          self.simulation.topology.repair_link(link)
          self._log_input_event(klass="LinkRecovery",
                                start_dpid=link.start_software_switch.dpid,
                                start_port_no=link.start_software_switch.port.port_no,
                                end_dpid=link.end_software_switch.dpid,
                                end_port_no=link.end_software_switch.port.port_no)

    crashed_this_round = crash_switches()
    restart_switches(crashed_this_round)
    cut_this_round = sever_links()
    repair_links(cut_this_round)

  def fuzz_traffic(self):
    if not self.simulation.dataplane_trace:
      # randomly generate messages from switches
      for host in self.simulation.topology.hosts:
        if self.random.random() < self.params.traffic_generation_rate:
          if len(host.interfaces) > 0:
            msg.event("injecting a random packet")
            traffic_type = "icmp_ping"
            # Generates a packet, and feeds it to the software_switch
            dp_event = self.traffic_generator.generate(traffic_type, host)
            self._log_input_event(klass="TrafficInjection", dp_event=dp_event)

  def check_controllers(self):
    def crash_controllers():
      crashed_this_round = set()
      for controller in self.self.simulation.controller_manager.live_controllers:
        if self.random.random() < self.params.controller_crash_rate:
          crashed_this_round.add(controller)
          controller.kill()
          self._log_input_event(klass="ControllerCrash",
                                uuid=controller.uuid)
      return crashed_this_round

    def reboot_controllers(crashed_this_round):
      for controller in self.self.simulation.controller_manager.down_controllers:
        if controller in crashed_this_round:
          continue
        if self.random.random() < self.params.controller_recovery_rate:
          controller.start()
          self._log_input_event(klass="ControllerRecovery",
                                uuid=controller.uuid)

    crashed_this_round = crash_controllers()
    reboot_controllers(crashed_this_round)

class Interactive(ControlFlow):
  '''
  Presents an interactive prompt for injecting events and
  checking for invariants at the users' discretion
  '''
  # TODO(cs): rather than just prompting "Continue to next round? [Yn]", allow
  #           the user to examine the state of the network interactively (i.e.,
  #           provide them with the normal POX cli + the simulated events
  def __init__(self):
    ControlFlow.__init__(self)
    self.logical_time = 0
    # TODO(cs): future feature: allow the user to interactively choose the order
    # events occur for each round, whether to delay, drop packets, fail nodes,
    # etc.
    # self.failure_lvl = [
    #   NOTHING,    # Everything is handled by the random number generator
    #   CRASH,      # The user only controls node crashes and restarts
    #   DROP,       # The user also controls message dropping
    #   DELAY,      # The user also controls message delays
    #   EVERYTHING  # The user controls everything, including message ordering
    # ]

  def simulate(self, simulation):
    self.simulation = simulation
    self.simulation.bootstrap()
    self.loop()

  def loop(self):
    while True:
      # TODO(cs): print out the state of the network at each timestep? Take a
      # verbose flag..
      self.logical_time += 1
      self.invariant_check_prompt()
      self.dataplane_trace_prompt()
      self.check_controlplane()
      self.check_dataplane()
      answer = msg.raw_input('Continue to next round? [Yn]').strip()
      if answer != '' and answer.lower() != 'y':
<<<<<<< HEAD
        #self.stop()
=======
>>>>>>> e4726870
        break

  def invariant_check_prompt(self):
    answer = msg.raw_input('Check Invariants? [Ny]')
    if answer != '' and answer.lower() != 'n':
      msg.interactive("Which one?")
      msg.interactive("  'l' - loops")
      msg.interactive("  'b' - blackholes")
      msg.interactive("  'r' - routing consistency")
      msg.interactive("  'c' - connectivity")
      msg.interactive("  'o' - omega")
      answer = msg.raw_input("> ")
      result = None
      if answer.lower() == 'l':
        result = self.invariant_checker.check_loops(self.simulation)
      elif answer.lower() == 'b':
        result = self.invariant_checker.check_blackholes(self.simulation)
      elif answer.lower() == 'r':
        result = self.invariant_checker.check_routing_consistency(self.simulation)
      elif answer.lower() == 'c':
        result = self.invariant_checker.check_connectivity(self.simulation)
      elif answer.lower() == 'o':
        result = self.invariant_checker.check_correspondence(self.simulation)
      else:
        log.warn("Unknown input...")

      if result is None:
        return
      else:
        msg.interactive("Result: %s" % str(result))

  def dataplane_trace_prompt(self):
    if self.simulation.dataplane_trace:
      while True:
        answer = msg.raw_input('Feed in next dataplane event? [Ny]')
        if answer != '' and answer.lower() != 'n':
          self.simulation.dataplane_trace.inject_trace_event()
        else:
          break

  def check_controlplane(self):
    ''' Decide whether to delay or deliver packets '''
    # Check reads
    for connection in self.simulation.topology.cp_connections_with_pending_receives:
      answer = msg.raw_input('Allow control plane receive %s? [Yn]' % connection)
      if answer != '' and answer.lower() != 'y':
        self.simulation.topology.delay_cp_receive(connection)
      else:
        self.simulation.topology.permit_cp_receive(connection)

    # Check write
    for connection in self.simulation.topology.cp_connections_with_pending_sends:
      answer = msg.raw_input('Allow control plane send %s? [Yn]' % connection)
      if answer != '' and answer.lower() != 'y':
        self.simulation.topology.delay_cp_send(connection)
      else:
        self.simulation.topology.permit_cp_send(connection)

  def check_dataplane(self):
    ''' Decide whether to delay, drop, or deliver packets '''
    if type(self.simulation.patch_panel) == BufferedPatchPanel:
      for dp_event in self.simulation.patch_panel.queued_dataplane_events:
        answer = msg.raw_input('Allow [a], Drop [d], or Delay [e] dataplane packet %s? [Ade]' %
                               dp_event)
        if ((answer == '' or answer.lower() == 'a') and
                self.simulation.topology.ok_to_send(dp_event)):
          self.simulation.patch_panel.permit_dp_event(dp_event)
        elif answer.lower() == 'd':
          self.simulation.drop_dp_event(dp_event)
        elif answer.lower() == 'e':
          self.simulation.delay_dp_event(dp_event)
        else:
          log.warn("Unknown input...")
          self.simulation.delay_dp_event(dp_event)

  # TODO(cs): add support for switch, link, controller failures<|MERGE_RESOLUTION|>--- conflicted
+++ resolved
@@ -322,10 +322,6 @@
       self.check_dataplane()
       answer = msg.raw_input('Continue to next round? [Yn]').strip()
       if answer != '' and answer.lower() != 'y':
-<<<<<<< HEAD
-        #self.stop()
-=======
->>>>>>> e4726870
         break
 
   def invariant_check_prompt(self):
