--- conflicted
+++ resolved
@@ -182,11 +182,10 @@
         if any_policy_violations:
           msg.fail("There were correctness violations!")
         else:
-<<<<<<< HEAD
-          msg.interactive("No policy-violations!")
+          msg.interactive("No correctness violations!")
       # use a non-threaded version of correspondence for now. otherwise
       # communication / snapshotting has to be done in the main thread.
-      do_correspondence()
+      do_invariant_check()
       #thread = threading.Thread(target=do_correspondence)
       #thread.start()
       #while thread.isAlive():
@@ -194,16 +193,6 @@
       #    # connection -> deferred io worker -> io worker
       #    switch.send(of.ofp_echo_request().pack())
       #  thread.join(2.0)
-=======
-          msg.interactive("No correctness violations!")
-      thread = threading.Thread(target=do_invariant_check)
-      thread.start()
-      while thread.isAlive():
-        for switch in self.simulation.topology.live_switches:
-          # connection -> deferred io worker -> io worker
-          switch.send(of.ofp_echo_request().pack())
-        thread.join(2.0)
->>>>>>> 277ec3c5
 
   def maybe_inject_trace_event(self):
     if (self.simulation.dataplane_trace and
