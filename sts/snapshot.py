import logging
import json
import time
from pox.lib.graph.util import NOMDecoder

log = logging.getLogger("Snapshot")

class Snapshot(object):
  """
  A Snapshot object is a description of a real network in terms that are meaningful
  to the debugger. Any snaphsot grabbed from any controller should be transformed
  into a Snapshot object in order to be fed to HSA
  """

  def __int__(self):
    self.time = None
    self.switches = []
    # The debugger doesn't use the next two (for now anyway)
    self.hosts = []
    self.links = []

  def __repr__(self):
    return "<Snapshot object: (%i switches)>"%len(self.switches)

class SnapshotService(object):
  """
  Controller-specific SnapshotServices take care of grabbing a snapshot from
  their controller in whatever format the controller exports it, and translating
  it into a Snaphot object that is meaningful to the debbuger
  """

  def __init__(self):
    self.snapshot = Snapshot()

  def fetchSnapshot(self):
    pass

class SyncProtoSnapshotService(SnapshotService):
  def __init__(self):
    SnapshotService.__init__(self)
    self.myNOMDecoder = NOMDecoder()

  def fetchSnapshot(self, controller):
    jsonNOM = controller.sync_connection.get_nom_snapshot()

    # Update local Snapshot object
    self.snapshot.switches = [self.myNOMDecoder.decode(s) for s in jsonNOM["switches"]]
    self.snapshot.hosts = [self.myNOMDecoder.decode(h) for h in jsonNOM["hosts"]]
    self.snapshot.links = [self.myNOMDecoder.decode(l) for l in jsonNOM["links"]]
    self.snapshot.time = time.time()

    return self.snapshot


class PoxSnapshotService(SnapshotService):
  def __init__(self):
    SnapshotService.__init__(self)
    self.port = 7790
    self.myNOMDecoder = NOMDecoder()

  def fetchSnapshot(self, controller):
    from pox.lib.util import connect_socket_with_backoff
    import socket
    snapshotSocket = connect_socket_with_backoff('127.0.0.1', self.port)
    log.debug("Sending Request")
    snapshotSocket.send("{\"hello\":\"nommessenger\"}")
    snapshotSocket.send("{\"getnom\":0}", socket.MSG_WAITALL)
    log.debug("Receiving Results")
    jsonstr = ""
    while True:
      data = snapshotSocket.recv(1024)
      log.debug("%d byte packet received" % len(data))
      if not data: break
      jsonstr += data
      if len(data) != 1024: break
    snapshotSocket.close()

    jsonNOM = json.loads(jsonstr) # (json string with the NOM)

    # Update local Snapshot object
    self.snapshot.switches = [self.myNOMDecoder.decode(s) for s in jsonNOM["switches"]]
    self.snapshot.hosts = [self.myNOMDecoder.decode(h) for h in jsonNOM["hosts"]]
    self.snapshot.links = [self.myNOMDecoder.decode(l) for l in jsonNOM["links"]]
    self.snapshot.time = time.time()

    return self.snapshot

class FloodlightSnapshotService(SnapshotService):
  def __init__(self):
    SnapshotService.__init__(self)

  def fetchSnapshot(self, controller):
    req = urllib2.Request('http://localhost:8080/wm/core/proact')
    response = urllib2.urlopen(req)
    json_data = response.read()
    l = json.loads(json_data)
    res = []
    for m in l:
      res.append(nom_snapshot.Snapshot.from_json_map(m))
    return res

    # Create local Snapshot object
    snapshot = Snapshot()
    # ...
    # ...
    self.snapshot = snapshot
    return self.snapshot

def get_snapshotservice(controller_configs):
  '''Return a SnapshotService object determined by the name of the first
  controller in the controller_configs.

  For now, we only support a homogenous controller environment.'''
  # Read from config what controller we are using
  # TODO(cs): allow for heterogenous controllers?
<<<<<<< HEAD
  if controller_configs != [] and controller_configs[0].sync:
    snapshotService = SyncProtoSnapshotService()
  elif controller_configs != [] and controller_configs[0].name == "pox":
    snapshotService = PoxSnapshotService()
  elif controller_configs != [] and controller_configs[0].name == "floodlight":
    snapshotService = FloodlightSnapshotService()
  else:
    # We default snapshotService to POX
    snapshotService = PoxSnapshotService()
  return snapshotService
=======
  if controller_configs == []:
    return None
  if controller_configs[0].name == "pox":
    return PoxSnapshotService()
  if controller_configs[0].name == "floodlight":
    return FloodlightSnapshotService()
  # We default to None
  return None
>>>>>>> 277ec3c5
<|MERGE_RESOLUTION|>--- conflicted
+++ resolved
@@ -32,7 +32,7 @@
   def __init__(self):
     self.snapshot = Snapshot()
 
-  def fetchSnapshot(self):
+  def fetchSnapshot(self, controller):
     pass
 
 class SyncProtoSnapshotService(SnapshotService):
@@ -113,7 +113,6 @@
   For now, we only support a homogenous controller environment.'''
   # Read from config what controller we are using
   # TODO(cs): allow for heterogenous controllers?
-<<<<<<< HEAD
   if controller_configs != [] and controller_configs[0].sync:
     snapshotService = SyncProtoSnapshotService()
   elif controller_configs != [] and controller_configs[0].name == "pox":
@@ -123,14 +122,4 @@
   else:
     # We default snapshotService to POX
     snapshotService = PoxSnapshotService()
-  return snapshotService
-=======
-  if controller_configs == []:
-    return None
-  if controller_configs[0].name == "pox":
-    return PoxSnapshotService()
-  if controller_configs[0].name == "floodlight":
-    return FloodlightSnapshotService()
-  # We default to None
-  return None
->>>>>>> 277ec3c5
+  return snapshotService