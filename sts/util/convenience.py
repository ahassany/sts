--- conflicted
+++ resolved
@@ -37,8 +37,6 @@
     if f(item):
       return index
 
-<<<<<<< HEAD
-
 def check_heap(max_kB=3.0*10**6):
   ''' If we're using more than max kB of RAM, pop into an interactive
   shell. Note: assumes linux.
@@ -58,7 +56,7 @@
     h = hp.heap()
     import code
     code.interact(local=locals())
-=======
+
 def mkdir_p(dst):
   try:
     os.makedirs(dst)
@@ -66,5 +64,4 @@
     if exc.errno == errno.EEXIST and os.path.isdir(path):
       pass
     else:
-      raise
->>>>>>> 9f4f593a
+      raise