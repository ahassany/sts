--- conflicted
+++ resolved
@@ -50,18 +50,9 @@
                     metavar="FILE", dest="log_config",
                     help='''choose a python log configuration file''')
 
-parser.add_argument('-T', '--timestamp-results',
-                    action="store_true", default=False,# metavar="timestamp_results",
-                    help='''add a timestamp to the experiment in the exp directory''')
-
-<<<<<<< HEAD
 log = logging.getLogger("sts")
-=======
-parser.add_argument('-E', '--experiment-name',
-                    help='''store the results with the specified experiment name''')
 
 args = parser.parse_args()
->>>>>>> f5de99f3
 
 # Allow configs to be specified as paths as well as module names
 if args.config.endswith('.py'):
@@ -88,15 +79,12 @@
   config.results_dir = "exp/%s" % config.exp_name
 
 now = timestamp_string()
-<<<<<<< HEAD
+
 if args.timestamp_results is not None:
   ####  AAAAAAargsparse returns a list. WAT?
   config.timestamp_results = args.timestamp_results[0]
 
 if hasattr(config, 'timestamp_results') and config.timestamp_results:
-=======
-if (hasattr(config, 'timestamp_results') and config.timestamp_results) or args.timestamp_results:
->>>>>>> f5de99f3
   config.results_dir += "_" + str(now)
 
 if not os.path.exists(config.results_dir):
@@ -113,17 +101,8 @@
 if args.log_config:
   logging.config.fileConfig(args.log_config)
 else:
-  logging.basicConfig(level=logging.DEBUG if args.verbose else logging.INFO)
-
-
-if args.log_config:
-  logging.config.fileConfig(args.log_config)
-else:
   logging.basicConfig(level=logging.DEBUG if args.verbose else logging.INFO,
                       stream=sys.stdout)
-
-log = logging.getLogger("sts")
-
 
 for controller_config in config.simulation_config.controller_configs:
   if controller_config.config_template:
